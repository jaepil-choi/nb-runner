{
 "cells": [
  {
   "cell_type": "markdown",
   "id": "55fbfcf8",
   "metadata": {},
   "source": [
    "# Description\n",
    "- This ipynb file is a notebook for running backtests on verified strategies only.\n",
    "\n",
    "- The user must first choose whether the strategy will be used for futures or spot by selecting the appropriate `tradeType` value.\n",
    "\n",
    "- This notebook is preconfigured with default values to work easily on Google Colab. If you are using a local Python notebook environment instead of Colab, please pay close attention to all path configurations.\n",
    "\n",
    "#### 1. Import library\n",
    " - Import the required libraries.\n",
    "\n",
    "#### 2. Load Api key\n",
    " - Load the registered `USER_KEY` and `DATA_KEY` from the .env file.\n",
    "\n",
    "#### 3. Upload strategy to backtest server\n",
    " - You need to specify the location of your strategy file in the `file_path` variable.\n",
    " - At this stage, it is crucial to ensure that the `tradeType` is correctly set to either `future` or `spot`.\n",
    " - Then, upload the verified strategy to the server for backtesting.\n",
    " - If successful, a success message will be displayed.\n",
    " - You can also review the code of the uploaded strategy.\n",
    "\n",
    "#### 4. Delete – Optional\n",
    " - If there are any modifications to the uploaded strategy, you can delete the existing one and upload it again.\n",
    "\n",
    "#### 5. Config\n",
    " - This cell is for **configuring the strategy**.\n",
    " - In the backtesting phase, you don’t need to upload a separate configuration file (`config.py`). Instead, strategy parameters can be modified **flexibly** within this notebook.\n",
    " - The user should copy and use the `rebalancing_config` and `strategy_config` sections from their actual `config.py` file here.\n",
    " - System-related additional configuration parameters:\n",
    " - start, end date: Set the start and end dates of the backtest in UTC.\n",
    " - lookback_min: The maximum value among the strategy parameters. This determines how many minutes of past data should be fetched to calculate the current position.\n",
    " - initial capital: The initial amount of capital for the backtest. If this value is too small, decimal-based trading may not be possible for some assets.\n",
    " - leverage: The leverage multiplier to be applied in the strategy.\n",
    " - symbols: A list of trading pairs (symbols) to include in the backtest.\n",
    " - calendar: A fixed value\n",
    " - frequency: A fixed value\n",
    " - weight method:\n",
    "     - \"equal\": Assigns equal weight to all symbols.\n",
    "     - \"split\": Automatically splits the weights between long and short positions.\n",
    "     - \"custom\": Allows you to manually define weights using a `custom_weights` dictionary.\n",
    "       - Example:\n",
    "```python\n",
    "custom_weights = {\n",
    "    \"BTCUSDT\": 0.5,\n",
    "    \"ETHUSDT\": 0.3,\n",
    "    ...\n",
    "}\n",
    "```\n",
    "       - ※ In this case, all values in the dictionary must be exactly 1.0.\n",
    " - generate_report_flag:\n",
    "    - True: Displays backtest logs along with a graph in HTML format for visualization.\n",
    "    - False: Displays only the logs, which is useful for faster testing.\n",
    "    \n",
    "#### 6. Run backtest\n",
    "- Check the save location for the HTML report file, then start this cell.\n",
    "- If the backtest runs successfully, the logs will be printed in the following order:\n",
    " 1. Runtime configuration\n",
    " 2. Backtest started\n",
    " 3. Logs showing the backtest progress\n",
    " 4. Backtest completed\n",
    " 5. Backtest analysis and HTML file saved successfully message will appear\n",
    "\n",
    "---\n",
    "\n",
    "#### ⚠️ Important\n",
    " - If the `.env` file does not contain `USER_KEY` and `DATA_KEY`, you must register the `USER_KEY` and generate the configuration file using `\"1. strategy_verify_test.ipynb\"`.\n",
    "\n",
    "---\n",
    "\n",
    "#### - Original GitHub Link : https://github.com/NeoMatrixAI/nb-runner/tree/main/notebooks"
   ]
  },
  {
   "cell_type": "markdown",
   "id": "f0c74cac",
   "metadata": {},
   "source": [
    "# Mount Google Drive"
   ]
  },
  {
   "cell_type": "code",
   "execution_count": null,
   "id": "93e09c34",
   "metadata": {},
   "outputs": [],
   "source": [
    "# from google.colab import drive\n",
    "# drive.mount('/content/drive')\n",
    "\n",
    "# import warnings\n",
    "# warnings.filterwarnings('ignore')"
   ]
  },
  {
   "cell_type": "markdown",
   "id": "18d7982c",
   "metadata": {},
   "source": [
    "# Import library"
   ]
  },
  {
   "cell_type": "code",
<<<<<<< HEAD
   "execution_count": 1,
=======
   "execution_count": 2,
   "id": "a3e27505",
>>>>>>> dc7ab7cd
   "metadata": {
    "ExecuteTime": {
     "end_time": "2025-06-30T05:19:17.099957Z",
     "start_time": "2025-06-30T05:19:16.873289Z"
    }
   },
   "outputs": [],
   "source": [
    "import requests\n",
    "import json\n",
    "import pandas as pd\n",
    "from datetime import datetime"
   ]
  },
  {
   "cell_type": "code",
   "execution_count": 2,
   "metadata": {},
   "outputs": [],
   "source": [
    "import os\n",
    "from dotenv import load_dotenv\n",
    "\n",
    "load_dotenv()\n",
    "\n",
    "user_key = os.getenv('USER_KEY')\n",
    "data_apikey = os.getenv('DATA_API_KEY')\n",
    "\n"
   ]
  },
  {
   "cell_type": "markdown",
   "id": "a59e8be3",
   "metadata": {},
   "source": [
    "# Load Api Key"
   ]
  },
  {
   "cell_type": "code",
   "execution_count": null,
   "id": "655d0b40",
   "metadata": {},
   "outputs": [],
   "source": [
    "!pip install dotenv"
   ]
  },
  {
   "cell_type": "code",
<<<<<<< HEAD
   "execution_count": 3,
=======
   "execution_count": null,
   "id": "c02d0d2d",
>>>>>>> dc7ab7cd
   "metadata": {
    "ExecuteTime": {
     "end_time": "2025-06-30T06:18:01.086973Z",
     "start_time": "2025-06-30T06:18:01.085354Z"
    }
   },
   "outputs": [],
   "source": [
<<<<<<< HEAD
    "root_url = f'https://zipline.fin.cloud.ainode.ai/{user_key}/'"
=======
    "from dotenv import load_dotenv\n",
    "import os\n",
    "\n",
    "load_dotenv(dotenv_path= \"/content/drive/MyDrive/NeoMatrixAI/module/.env\")\n",
    "\n",
    "USER_KEY = os.getenv(\"USER_KEY\")\n",
    "DATA_KEY = os.getenv(\"DATA_KEY\")\n",
    "\n",
    "print(\"USER_KEY:\", USER_KEY if USER_KEY else \"Not found\")\n",
    "print(\"DATA_KEY:\", DATA_KEY if DATA_KEY else \"Not found\")"
>>>>>>> dc7ab7cd
   ]
  },
  {
   "cell_type": "markdown",
   "id": "cd321a36",
   "metadata": {},
   "source": [
    "# Health check"
   ]
  },
  {
   "cell_type": "code",
<<<<<<< HEAD
   "execution_count": 4,
=======
   "execution_count": 26,
   "id": "2ce40114",
>>>>>>> dc7ab7cd
   "metadata": {
    "ExecuteTime": {
     "end_time": "2025-06-30T06:18:05.334134Z",
     "start_time": "2025-06-30T06:18:05.332576Z"
    }
   },
   "outputs": [
    {
     "data": {
      "text/plain": [
       "{'message': 'API Server is Running.', 'status': 200, 'user': 'neomatrix_sub4'}"
      ]
     },
     "execution_count": 4,
     "metadata": {},
     "output_type": "execute_result"
    }
   ],
   "source": [
    "root_url = f'https://zipline.fin.cloud.ainode.ai/{USER_KEY}/'\n",
    "requests.get(root_url).json()"
   ]
  },
  {
   "cell_type": "markdown",
   "id": "ce2ac2ef",
   "metadata": {},
   "source": [
    "# Upload to backtest server"
   ]
  },
  {
   "cell_type": "code",
   "execution_count": null,
   "id": "125f7a8f",
   "metadata": {
    "ExecuteTime": {
     "end_time": "2025-06-30T05:19:19.343062Z",
     "start_time": "2025-06-30T05:19:19.341297Z"
    }
   },
   "outputs": [],
   "source": [
    "tradeType = 'future' # spot / future\n",
    "strategy_name = 'multi_period_momentum'"
   ]
  },
  {
   "cell_type": "code",
   "execution_count": null,
   "id": "51bd4860",
   "metadata": {
    "ExecuteTime": {
     "end_time": "2025-06-30T06:18:07.957348Z",
     "start_time": "2025-06-30T06:18:07.955631Z"
    }
   },
   "outputs": [],
   "source": [
    "# Upload strategy file\n",
    "endpoint = 'upload/strategy/'\n",
    "url = root_url + endpoint\n",
    "\n",
    "params = {'tradeType':tradeType} # spot / future\n",
    "\n",
    "file_path = f\"/content/drive/MyDrive/NeoMatrixAI/{strategy_name}.py\"\n",
    "\n",
    "with open(file_path, \"rb\") as f:\n",
    "    files = {\"file\": f}\n",
    "    response = requests.post(url, params=params, files=files)\n",
    "\n",
    "print(\"📂 Upload Response:\", response.json())"
   ]
  },
  {
   "cell_type": "code",
   "execution_count": null,
   "id": "76aee549",
   "metadata": {
    "ExecuteTime": {
     "end_time": "2025-06-30T06:18:11.242061Z",
     "start_time": "2025-06-30T06:18:11.240476Z"
    }
   },
   "outputs": [],
   "source": [
    "# Check strategy file upload\n",
    "endpoint = 'upload/strategy/check/'\n",
    "url = root_url + endpoint\n",
    "\n",
    "params = {'tradeType':tradeType, \"strategy_name\":strategy_name}\n",
    "\n",
    "response = requests.get(url, params=params)\n",
    "print(response.json()['content'])"
   ]
  },
  {
   "cell_type": "markdown",
   "id": "b5bb6bd7",
   "metadata": {},
   "source": [
    "# Delete - Optional"
   ]
  },
  {
   "cell_type": "code",
   "execution_count": null,
   "id": "6e8035de",
   "metadata": {
    "ExecuteTime": {
     "end_time": "2025-06-30T05:19:23.102212Z",
     "start_time": "2025-06-30T05:19:23.100369Z"
    }
   },
   "outputs": [],
   "source": [
    "# # Delete uploaded strategy settings file\n",
    "# endpoint = 'upload/strategy/delete/'\n",
    "# url = root_url + endpoint\n",
    "\n",
    "# params = {\"tradeType\":tradeType, \"strategy_name\":strategy_name}\n",
    "\n",
    "# # Sending a DELETE request\n",
    "# response = requests.delete(url, params=params)\n",
    "# print(response.json())"
   ]
  },
  {
   "cell_type": "markdown",
   "id": "924a41ad",
   "metadata": {},
   "source": [
    "# config"
   ]
  },
  {
   "cell_type": "code",
   "execution_count": null,
   "id": "6a3b9358",
   "metadata": {
    "ExecuteTime": {
     "end_time": "2025-06-30T05:35:21.230631Z",
     "start_time": "2025-06-30T05:35:21.226578Z"
    }
   },
   "outputs": [],
   "source": [
    "hours = [1,3,6]\n",
    "strategy_config_params = {\n",
    "  \"rebalancing_config\": {             # Rebalancing settings\n",
    "    \"rebalancing_interval_hours\": 72, ## Rebalancing cycle (choose between 6, 12, 24, and 72 hours)\n",
    "    \"minimum_candidates\": 0           ## Minimum number of symbols to select\n",
    "  },\n",
    "  \"strategy_config\": {                # Setting strategy parameters\n",
    "    \"long_maximum_candidates\": 5,     ## Parameters for your strategy\n",
    "    \"short_maximum_candidates\": 5,    ## Parameters for your strategy\n",
    "    \"minutes\": [int(i*60) for i in hours]          ## Parameters for your strategy\n",
    "  }\n",
    "}\n",
    "\n",
    "start_date_str = \"2025-03-10\"\n",
    "end_date_str = \"2025-03-20\"\n",
    "lookback_min = 360 # Max lookback minutes the script needs for data history\n",
    "initial_capital = 200000\n",
    "leverage = 10\n",
    "symbols = ['BTCUSDT', 'ETHUSDT', 'XRPUSDT', 'BCHUSDT', 'LTCUSDT',\n",
    "           'ADAUSDT', 'ETCUSDT', 'TRXUSDT', 'DOTUSDT', 'DOGEUSDT']\n",
    "calendar = \"24/7\" # fixed variable\n",
    "frequency = \"minute\" # fixed variable\n",
    "weight_method = \"custom\" # weight method - equal, split(long/short), custom\n",
    "custom_weights = { # example\n",
    "  # 'symbol_n': 'value',\n",
    "    'BTCUSDT': 0.5,\n",
    "    'ETHUSDT': 0.2,\n",
    "    'XRPUSDT': 0.1,\n",
    "    'BCHUSDT': 0.04,\n",
    "    'LTCUSDT': 0.04,\n",
    "    'ADAUSDT': 0.03,\n",
    "    'ETCUSDT': 0.03,\n",
    "    'TRXUSDT': 0.03,\n",
    "    'DOTUSDT': 0.02,\n",
    "    'DOGEUSDT': 0.01\n",
    "    }\n",
    "\n",
    "generate_report_flag = True # True : backtest logging + html backtest result\n",
    "                            # False : backtest logging"
   ]
  },
  {
   "cell_type": "markdown",
   "id": "a7929bda",
   "metadata": {
    "ExecuteTime": {
     "end_time": "2025-05-09T04:59:36.954430Z",
     "start_time": "2025-05-09T04:59:36.946864Z"
    }
   },
   "source": [
    "# Run backtest"
   ]
  },
  {
   "cell_type": "code",
   "execution_count": null,
   "id": "35138970",
   "metadata": {
    "ExecuteTime": {
     "end_time": "2025-06-30T06:18:17.183479Z",
     "start_time": "2025-06-30T06:18:17.181206Z"
    },
    "scrolled": false
   },
   "outputs": [],
   "source": [
    "path = \"/content/drive/MyDrive/NeoMatrixAI/backtest_report\" # <---------------- Modify your own route\n",
    "\n",
    "request_payload = {\n",
    "    \"data_apikey\": DATA_KEY,\n",
    "    \"strategy\": strategy_name + '.py',\n",
    "    \"strategy_config\": strategy_config_params,\n",
    "    \"start_date\": start_date_str,\n",
    "    \"end_date\": end_date_str,\n",
    "    \"lookback_minutes\": lookback_min,\n",
    "    \"capital\": initial_capital,\n",
    "    \"leverage\": leverage,\n",
    "    \"symbols\": symbols,\n",
    "    \"calendar\": calendar,\n",
    "    \"frequency\": frequency,\n",
    "    \"weight_method\": weight_method,\n",
    "    \"generate_pyfolio_report\": generate_report_flag\n",
    "}\n",
    "\n",
    "# Add custom_weights if weight_method is custom\n",
    "if weight_method == \"custom\":\n",
    "    if not custom_weights:\n",
    "        raise ValueError(\"custom_weights is required if weight_method is 'custom'\")\n",
    "    request_payload[\"custom_weights\"] = custom_weights\n",
    "\n",
    "endpoint = 'run/future/backtest/'\n",
    "url = root_url + endpoint\n",
    "\n",
    "try:\n",
    "    response = requests.post(url, json=request_payload)\n",
    "    response.raise_for_status()\n",
    "    print(f\"\\n--- Backtest execution successful (Status Code: {response.status_code}) ---\")\n",
    "\n",
    "    try:\n",
    "        result_data = response.json()\n",
    "        report_type = result_data.get('report_type') # Check report type\n",
    "\n",
    "        if report_type == 'html':\n",
    "            print(\"Report Type: HTML Report included.\")\n",
    "            html_content = result_data.get('html_content')\n",
    "            logs = result_data.get('logs', 'No stderr logs received.')\n",
    "            stdout_logs = result_data.get('stdout', 'No stdout received.')\n",
    "\n",
    "            if html_content:\n",
    "                if not os.path.exists(path):\n",
    "                    os.makedirs(path)\n",
    "\n",
    "                report_filename = os.path.join(path, f\"{datetime.now().strftime('%Y-%m-%d %H:%M')}_{strategy_name}_backtest_report.html\")\n",
    "                try:\n",
    "                    with open(report_filename, \"w\", encoding=\"utf-8\") as f:\n",
    "                        f.write(html_content)\n",
    "                    print(f\"HTML report received and saved successfully as '{report_filename}'.\")\n",
    "                except Exception as e:\n",
    "                    print(f\"ERROR: Failed to save received HTML report: {e}\")\n",
    "                    print(\"\\n--- Received HTML Content (Snippet) ---\")\n",
    "                    print(html_content[:1000] + \"...\") # Output some content when saving fails\n",
    "            else:\n",
    "                print(\"WARN: Report type was 'html' but no HTML content found in response.\")\n",
    "\n",
    "            # print logging\n",
    "            print(\"\\n--- Execution Logs (stderr) ---\")\n",
    "            print(logs)\n",
    "            if stdout_logs:\n",
    "                print(\"\\n--- Execution Output (stdout) ---\")\n",
    "                print(stdout_logs)\n",
    "\n",
    "        elif report_type == 'logs_only':\n",
    "            print(f\"Report Type: Logs Only (Report generation skipped).\")\n",
    "            print(f\"Message: {result_data.get('message')}\")\n",
    "            print(\"\\n--- Execution Logs (stderr) ---\")\n",
    "            print(result_data.get('logs', 'No stderr logs received.'))\n",
    "            if 'stdout' in result_data:\n",
    "                 print(\"\\n--- Execution Output (stdout) ---\")\n",
    "                 print(result_data.get('stdout', 'No stdout received.'))\n",
    "        else:\n",
    "            print(f\"WARN: Received successful response with unknown report_type: '{report_type}'\")\n",
    "            print(\"\\n--- Full JSON Response ---\")\n",
    "            print(json.dumps(result_data, indent=2, ensure_ascii=False))\n",
    "\n",
    "    except json.JSONDecodeError:\n",
    "        print(\"ERROR: Failed to decode JSON response from successful API call.\")\n",
    "        print(f\"Content-Type: {response.headers.get('content-type', 'N/A')}\")\n",
    "        print(\"\\n--- Received Raw Content (First 1000 chars) ---\")\n",
    "        print(response.text[:1000] + \"...\")\n",
    "\n",
    "except requests.exceptions.Timeout:\n",
    "    print(f\"\\n--- API call failed: Timeout) ---\")\n",
    "except requests.exceptions.HTTPError as e:\n",
    "    print(f\"\\n--- API call failed: HTTP Error {e.response.status_code} ---\")\n",
    "    try:\n",
    "        error_details = e.response.json()\n",
    "        print(\"Error details:\")\n",
    "        print(json.dumps(error_details, indent=2, ensure_ascii=False))\n",
    "    except json.JSONDecodeError:\n",
    "        print(\"Error response content (Non-JSON):\")\n",
    "        print(e.response.text)\n",
    "except requests.exceptions.RequestException as e:\n",
    "    print(f\"\\n--- API call failure: Request Error ---\")\n",
    "    print(f\"Error connecting to or requesting the API server ({url}): {e}\")\n",
    "except Exception as e:\n",
    "    print(f\"\\n--- Unexpected error occurred ---\")\n",
    "    print(f\"Error type: {type(e).__name__}, Content: {e}\")"
   ]
  }
 ],
 "metadata": {
  "kernelspec": {
<<<<<<< HEAD
   "display_name": "sandbox312",
=======
   "display_name": "Python 3",
>>>>>>> dc7ab7cd
   "language": "python",
   "name": "python3"
  },
  "language_info": {
   "codemirror_mode": {
    "name": "ipython",
    "version": 3
   },
   "file_extension": ".py",
   "mimetype": "text/x-python",
   "name": "python",
   "nbconvert_exporter": "python",
   "pygments_lexer": "ipython3",
<<<<<<< HEAD
   "version": "3.12.9"
=======
   "version": "3.8.10"
  },
  "toc": {
   "base_numbering": 1,
   "nav_menu": {},
   "number_sections": false,
   "sideBar": true,
   "skip_h1_title": false,
   "title_cell": "Table of Contents",
   "title_sidebar": "Contents",
   "toc_cell": false,
   "toc_position": {},
   "toc_section_display": true,
   "toc_window_display": false
>>>>>>> dc7ab7cd
  }
 },
 "nbformat": 4,
 "nbformat_minor": 5
}<|MERGE_RESOLUTION|>--- conflicted
+++ resolved
@@ -108,12 +108,8 @@
   },
   {
    "cell_type": "code",
-<<<<<<< HEAD
-   "execution_count": 1,
-=======
    "execution_count": 2,
    "id": "a3e27505",
->>>>>>> dc7ab7cd
    "metadata": {
     "ExecuteTime": {
      "end_time": "2025-06-30T05:19:17.099957Z",
@@ -164,12 +160,8 @@
   },
   {
    "cell_type": "code",
-<<<<<<< HEAD
-   "execution_count": 3,
-=======
    "execution_count": null,
    "id": "c02d0d2d",
->>>>>>> dc7ab7cd
    "metadata": {
     "ExecuteTime": {
      "end_time": "2025-06-30T06:18:01.086973Z",
@@ -178,9 +170,6 @@
    },
    "outputs": [],
    "source": [
-<<<<<<< HEAD
-    "root_url = f'https://zipline.fin.cloud.ainode.ai/{user_key}/'"
-=======
     "from dotenv import load_dotenv\n",
     "import os\n",
     "\n",
@@ -191,7 +180,6 @@
     "\n",
     "print(\"USER_KEY:\", USER_KEY if USER_KEY else \"Not found\")\n",
     "print(\"DATA_KEY:\", DATA_KEY if DATA_KEY else \"Not found\")"
->>>>>>> dc7ab7cd
    ]
   },
   {
@@ -204,12 +192,8 @@
   },
   {
    "cell_type": "code",
-<<<<<<< HEAD
-   "execution_count": 4,
-=======
    "execution_count": 26,
    "id": "2ce40114",
->>>>>>> dc7ab7cd
    "metadata": {
     "ExecuteTime": {
      "end_time": "2025-06-30T06:18:05.334134Z",
@@ -530,11 +514,7 @@
  ],
  "metadata": {
   "kernelspec": {
-<<<<<<< HEAD
-   "display_name": "sandbox312",
-=======
    "display_name": "Python 3",
->>>>>>> dc7ab7cd
    "language": "python",
    "name": "python3"
   },
@@ -548,9 +528,6 @@
    "name": "python",
    "nbconvert_exporter": "python",
    "pygments_lexer": "ipython3",
-<<<<<<< HEAD
-   "version": "3.12.9"
-=======
    "version": "3.8.10"
   },
   "toc": {
@@ -565,7 +542,6 @@
    "toc_position": {},
    "toc_section_display": true,
    "toc_window_display": false
->>>>>>> dc7ab7cd
   }
  },
  "nbformat": 4,
